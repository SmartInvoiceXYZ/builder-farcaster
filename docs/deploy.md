## Deployment Instructions

### Branching and Versioning Strategy

In this repository, we keep ongoing changes on the `develop` branch, which acts as our main integration branch. When
changes are ready for production, we merge them into the `master` branch. Each merge to `master` is accompanied by a
proper SemVer tag, and the version number is updated in the package file accordingly.

Each time changes are pushed to the `master` branch under these conditions, a new GitHub release is generated. When you
publish a GitHub release, it triggers another workflow that builds the project and pushes it to the deployment server
using the secrets and variables provided during setup.

In this repository, we use a combination of Git Flow and GitHub Flow to manage our branching strategy. Git Flow helps us
structure our development process by using feature branches and releases, while GitHub Flow allows for a simplified
workflow for quick changes and collaboration.

For versioning, we follow Semantic Versioning (SemVer), which means version numbers follow the pattern
`MAJOR.MINOR.PATCH` and increment based on backward-incompatible changes, new features, and bug fixes, respectively.

By following these practices, we ensure a structured approach to development, testing, and releasing new versions of the
software, which helps in maintaining quality and reliability throughout the project lifecycle.

### Step 1: Set Environment Variables

The following environment variables are set on GitHub for deployment purposes, based on the deployment server
configuration. Use the `gh` command to set them:

```bash
gh variable set REMOTE_HOST_NAME --body "68.183.109.99"
gh variable set REMOTE_HOST_NODE --body "/usr/bin/node"
gh variable set REMOTE_HOST_PATH --body "/home/deploy/builder-farcaster"
gh variable set REMOTE_HOST_PNPM --body "/usr/local/bin/pnpm"
gh variable set REMOTE_HOST_USER --body "deploy"
```

Ensure these variables are configured correctly in the repository settings to guarantee smooth deployment.

### Step 2: Branching Strategy

1. **Create a Feature Branch**: Start by creating a feature branch from the `develop` branch. Use a descriptive branch
   name to make it easy to understand its purpose:

   ```bash
   git checkout -b feature/<feature-name>
   ```

   This ensures that ongoing changes are isolated and do not interfere with the main codebase until they are ready to be
   merged.

2. **Merge Changes into Develop**: Once your feature or bug fix is complete and reviewed, merge it back into the
   `develop` branch:

   ```bash
   git checkout develop
   git merge feature/<feature-name>
   ```

   The `develop` branch serves as the main integration branch where all ongoing development work is consolidated.

3. **Prepare for Release**: When the changes are ready for production, create a release branch from `develop`:

   ```bash
   git checkout -b release/<version-number>
   ```

   Release branches are meant for final preparation of a release, including testing and minor adjustments.

4. **Update Version in Package File**: Update the version number in the `package.json` or equivalent package file before
   merging. This ensures consistency between the tagged version and the project metadata.

5. **Merge into Master**: After testing, merge the release branch into the `master` branch:

   ```bash
   git checkout master
   git merge release/<version-number>
   ```

   The `master` branch is the production-ready branch and should always reflect the latest stable version of the code.

6. **Tag the Release**: Tag the new version in line with Semantic Versioning (SemVer):

   ```bash
   git tag -a v<version-number> -m "Release version <version-number>"
   git push origin v<version-number>
   ```

   Tagging helps in keeping track of different versions of the project and makes it easier to roll back if needed.

<<<<<<< HEAD
### Step 2: GitHub Release
=======
6. **Update Version in Package File**: Update the version number in the `package.json` or equivalent package file before
   merging. This ensures consistency between the tagged version and the project metadata.

### Step 3: GitHub Release
>>>>>>> b12c8776

1. **Generate Release**: Push the changes to the `master` branch. A GitHub release will automatically be generated from
   this push.

2. **Publish the Release**: Navigate to the releases page in the GitHub repository, edit the release notes if needed,
   and click **Publish Release**. This makes the new version officially available for use and further deployment.

### Step 4: Deployment Workflow

1. **Deployment Trigger**: Publishing the GitHub release will trigger a deployment workflow. This is an automated
   process that starts as soon as a new release is published.

2. **Build and Deploy**: The workflow will build the project and push it to the deployment server using the secrets and
   environment variables configured during the setup. The build process uses the environment configurations from the
   `master` branch to ensure consistency.

   The deployment process makes sure that the latest stable version is available in the production environment, and the
   environment variables are appropriately set to match the production settings.

3. **Verify Deployment**: Once deployed, verify the application is running as expected in the production environment.
   This may involve running some manual or automated tests to ensure everything is functioning correctly after the
   deployment.<|MERGE_RESOLUTION|>--- conflicted
+++ resolved
@@ -86,14 +86,7 @@
 
    Tagging helps in keeping track of different versions of the project and makes it easier to roll back if needed.
 
-<<<<<<< HEAD
-### Step 2: GitHub Release
-=======
-6. **Update Version in Package File**: Update the version number in the `package.json` or equivalent package file before
-   merging. This ensures consistency between the tagged version and the project metadata.
-
 ### Step 3: GitHub Release
->>>>>>> b12c8776
 
 1. **Generate Release**: Push the changes to the `master` branch. A GitHub release will automatically be generated from
    this push.
